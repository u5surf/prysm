package blockchain

import (
	"bytes"
	"context"
	"fmt"

	"github.com/gogo/protobuf/proto"
	"github.com/prometheus/client_golang/prometheus"
	"github.com/prometheus/client_golang/prometheus/promauto"
	"github.com/prysmaticlabs/prysm/beacon-chain/cache"
	"github.com/prysmaticlabs/prysm/beacon-chain/core/helpers"
	"github.com/prysmaticlabs/prysm/beacon-chain/db"
	pb "github.com/prysmaticlabs/prysm/proto/beacon/p2p/v1"
	"github.com/prysmaticlabs/prysm/shared/bytesutil"
	"github.com/prysmaticlabs/prysm/shared/hashutil"
	"github.com/prysmaticlabs/prysm/shared/params"
	"github.com/sirupsen/logrus"
	"go.opencensus.io/trace"
)

var (
	reorgCount = promauto.NewCounter(prometheus.CounterOpts{
		Name: "reorg_counter",
		Help: "The number of chain reorganization events that have happened in the fork choice rule",
	})
)
var blkAncestorCache = cache.NewBlockAncestorCache()

// ForkChoice interface defines the methods for applying fork choice rule
// operations to the blockchain.
type ForkChoice interface {
	ApplyForkChoiceRule(ctx context.Context, block *pb.BeaconBlock, computedState *pb.BeaconState) error
}

// TargetsFetcher defines a struct which can retrieve latest attestation targets
// from a given justified state.
type TargetsFetcher interface {
	AttestationTargets(justifiedState *pb.BeaconState) (map[uint64]*pb.AttestationTarget, error)
}

// updateFFGCheckPts checks whether the existing FFG check points saved in DB
// are not older than the ones just processed in state. If it's older, we update
// the db with the latest FFG check points, both justification and finalization.
func (c *ChainService) updateFFGCheckPts(ctx context.Context, state *pb.BeaconState) error {
	lastJustifiedSlot := helpers.StartSlot(state.CurrentJustifiedEpoch)
	savedJustifiedBlock, err := c.beaconDB.JustifiedBlock()
	if err != nil {
		return err
	}
	// If the last processed justification slot in state is greater than
	// the slot of justified block saved in DB.
	if lastJustifiedSlot > savedJustifiedBlock.Slot {
		// Retrieve the new justified block from DB using the new justified slot and save it.
		newJustifiedBlock, err := c.beaconDB.CanonicalBlockBySlot(ctx, lastJustifiedSlot)
		if err != nil {
			return err
		}
		// If the new justified slot is a skip slot in db then we keep getting it's ancestors
		// until we can get a block.
		lastAvailBlkSlot := lastJustifiedSlot
		for newJustifiedBlock == nil {
			log.WithField("slot", lastAvailBlkSlot-params.BeaconConfig().GenesisSlot).Debug("Missing block in DB, looking one slot back")
			lastAvailBlkSlot--
			newJustifiedBlock, err = c.beaconDB.CanonicalBlockBySlot(ctx, lastAvailBlkSlot)
			if err != nil {
				return err
			}
		}

		newJustifiedRoot, err := hashutil.HashBeaconBlock(newJustifiedBlock)
		if err != nil {
			return err
		}
		// Fetch justified state from historical states db.
		newJustifiedState, err := c.beaconDB.HistoricalStateFromSlot(ctx, newJustifiedBlock.Slot, newJustifiedRoot)
		if err != nil {
			return err
		}
		if err := c.beaconDB.SaveJustifiedBlock(newJustifiedBlock); err != nil {
			return err
		}
		if err := c.beaconDB.SaveJustifiedState(newJustifiedState); err != nil {
			return err
		}
	}

	lastFinalizedSlot := helpers.StartSlot(state.FinalizedEpoch)
	savedFinalizedBlock, err := c.beaconDB.FinalizedBlock()
	// If the last processed finalized slot in state is greater than
	// the slot of finalized block saved in DB.
	if err != nil {
		return err
	}
	if lastFinalizedSlot > savedFinalizedBlock.Slot {
		// Retrieve the new finalized block from DB using the new finalized slot and save it.
		newFinalizedBlock, err := c.beaconDB.CanonicalBlockBySlot(ctx, lastFinalizedSlot)
		if err != nil {
			return err
		}
		// If the new finalized slot is a skip slot in db then we keep getting it's ancestors
		// until we can get a block.
		lastAvailBlkSlot := lastFinalizedSlot
		for newFinalizedBlock == nil {
			log.WithField("slot", lastAvailBlkSlot-params.BeaconConfig().GenesisSlot).Debug("Missing block in DB, looking one slot back")
			lastAvailBlkSlot--
			newFinalizedBlock, err = c.beaconDB.CanonicalBlockBySlot(ctx, lastAvailBlkSlot)
			if err != nil {
				return err
			}
		}

		newFinalizedRoot, err := hashutil.HashBeaconBlock(newFinalizedBlock)
		if err != nil {
			return err
		}
		// Generate the new finalized state with using new finalized block and
		// save it.
		newFinalizedState, err := c.beaconDB.HistoricalStateFromSlot(ctx, lastFinalizedSlot, newFinalizedRoot)
		if err != nil {
			return err
		}
		if err := c.beaconDB.SaveFinalizedBlock(newFinalizedBlock); err != nil {
			return err
		}
		if err := c.beaconDB.SaveFinalizedState(newFinalizedState); err != nil {
			return err
		}
	}
	return nil
}

// ApplyForkChoiceRule determines the current beacon chain head using LMD
// GHOST as a block-vote weighted function to select a canonical head in
// Ethereum Serenity. The inputs are the the recently processed block and its
// associated state.
func (c *ChainService) ApplyForkChoiceRule(
	ctx context.Context,
	block *pb.BeaconBlock,
	postState *pb.BeaconState,
) error {
	ctx, span := trace.StartSpan(ctx, "beacon-chain.blockchain.ApplyForkChoiceRule")
	defer span.End()
	log.Info("Applying LMD-GHOST Fork Choice Rule")

	justifiedState, err := c.beaconDB.JustifiedState()
	if err != nil {
		return fmt.Errorf("could not retrieve justified state: %v", err)
	}
	attestationTargets, err := c.AttestationTargets(justifiedState)
	if err != nil {
		return fmt.Errorf("could not retrieve attestation target: %v", err)
	}
	justifiedHead, err := c.beaconDB.JustifiedBlock()
	if err != nil {
		return fmt.Errorf("could not retrieve justified head: %v", err)
	}

	newHead, err := c.lmdGhost(ctx, justifiedHead, justifiedState, attestationTargets)
	if err != nil {
		return fmt.Errorf("could not run fork choice: %v", err)
	}
	newHeadRoot, err := hashutil.HashBeaconBlock(newHead)
	if err != nil {
		return fmt.Errorf("could not hash new head block: %v", err)
	}
	c.canonicalBlocksLock.Lock()
	defer c.canonicalBlocksLock.Unlock()
	c.canonicalBlocks[newHead.Slot] = newHeadRoot[:]

	currentHead, err := c.beaconDB.ChainHead()
	if err != nil {
		return fmt.Errorf("could not retrieve chain head: %v", err)
	}
	currentHeadRoot, err := hashutil.HashBeaconBlock(currentHead)
	if err != nil {
		return fmt.Errorf("could not hash current head block: %v", err)
	}

	isDescendant, err := c.isDescendant(currentHead, newHead)
	if err != nil {
		return fmt.Errorf("could not check if block is descendant: %v", err)
	}

	newState := postState
	if !isDescendant && !proto.Equal(currentHead, newHead) {
		log.WithFields(logrus.Fields{
			"currentSlot": currentHead.Slot - params.BeaconConfig().GenesisSlot,
			"currentRoot": fmt.Sprintf("%#x", bytesutil.Trunc(currentHeadRoot[:])),
			"newSlot":     newHead.Slot - params.BeaconConfig().GenesisSlot,
			"newRoot":     fmt.Sprintf("%#x", bytesutil.Trunc(newHeadRoot[:])),
		}).Warn("Reorg happened")
		// Only regenerate head state if there was a reorg.
		newState, err = c.beaconDB.HistoricalStateFromSlot(ctx, newHead.Slot, newHeadRoot)
		if err != nil {
			return fmt.Errorf("could not gen state: %v", err)
		}

		for revertedSlot := currentHead.Slot; revertedSlot > newHead.Slot; revertedSlot-- {
			delete(c.canonicalBlocks, revertedSlot)
		}
		reorgCount.Inc()
	}

	if proto.Equal(currentHead, newHead) {
		log.WithFields(logrus.Fields{
			"currentSlot": currentHead.Slot - params.BeaconConfig().GenesisSlot,
			"currentRoot": fmt.Sprintf("%#x", bytesutil.Trunc(currentHeadRoot[:])),
		}).Warn("Head did not change after fork choice, current head has the most votes")
	}

	// If we receive forked blocks.
	if newHead.Slot != newState.Slot {
		newState, err = c.beaconDB.HistoricalStateFromSlot(ctx, newHead.Slot, newHeadRoot)
		if err != nil {
			return fmt.Errorf("could not gen state: %v", err)
		}
	}

	if err := c.beaconDB.UpdateChainHead(ctx, newHead, newState); err != nil {
		return fmt.Errorf("failed to update chain: %v", err)
	}
	h, err := hashutil.HashBeaconBlock(newHead)
	if err != nil {
		return fmt.Errorf("could not hash head: %v", err)
	}
	log.WithFields(logrus.Fields{
		"headRoot":  fmt.Sprintf("%#x", bytesutil.Trunc(h[:])),
		"headSlot":  newHead.Slot - params.BeaconConfig().GenesisSlot,
		"stateSlot": newState.Slot - params.BeaconConfig().GenesisSlot,
	}).Info("Chain head block and state updated")

	return nil
}

// lmdGhost applies the Latest Message Driven, Greediest Heaviest Observed Sub-Tree
// fork-choice rule defined in the Ethereum Serenity specification for the beacon chain.
//
// Spec pseudocode definition:
//	def lmd_ghost(store: Store, start_state: BeaconState, start_block: BeaconBlock) -> BeaconBlock:
//    """
//    Execute the LMD-GHOST algorithm to find the head ``BeaconBlock``.
//    """
//    validators = start_state.validator_registry
//    active_validator_indices = get_active_validator_indices(validators, slot_to_epoch(start_state.slot))
//    attestation_targets = [
//        (validator_index, get_latest_attestation_target(store, validator_index))
//        for validator_index in active_validator_indices
//    ]
//
//    def get_vote_count(block: BeaconBlock) -> int:
//        return sum(
//            get_effective_balance(start_state.validator_balances[validator_index]) // FORK_CHOICE_BALANCE_INCREMENT
//            for validator_index, target in attestation_targets
//            if get_ancestor(store, target, block.slot) == block
//        )
//
//    head = start_block
//    while 1:
//        children = get_children(store, head)
//        if len(children) == 0:
//            return head
//        head = max(children, key=get_vote_count)
func (c *ChainService) lmdGhost(
	ctx context.Context,
	startBlock *pb.BeaconBlock,
	startState *pb.BeaconState,
	voteTargets map[uint64]*pb.AttestationTarget,
) (*pb.BeaconBlock, error) {
	highestSlot := c.beaconDB.HighestBlockSlot()
	head := startBlock
	for {
		children, err := c.BlockChildren(ctx, head, highestSlot)
		if err != nil {
			return nil, fmt.Errorf("could not fetch block children: %v", err)
		}
		if len(children) == 0 {
			return head, nil
		}
		maxChild := children[0]

		maxChildVotes, err := VoteCount(maxChild, startState, voteTargets, c.beaconDB)
		if err != nil {
			return nil, fmt.Errorf("unable to determine vote count for block: %v", err)
		}
		for i := 1; i < len(children); i++ {
			candidateChildVotes, err := VoteCount(children[i], startState, voteTargets, c.beaconDB)
			if err != nil {
				return nil, fmt.Errorf("unable to determine vote count for block: %v", err)
			}
			maxChildRoot, err := hashutil.HashBeaconBlock(maxChild)
			if err != nil {
				return nil, err
			}
			candidateChildRoot, err := hashutil.HashBeaconBlock(children[i])
			if err != nil {
				return nil, err
			}
			if candidateChildVotes > maxChildVotes ||
				(candidateChildVotes == maxChildVotes && bytesutil.LowerThan(maxChildRoot[:], candidateChildRoot[:])) {
				maxChild = children[i]
			}
		}
		head = maxChild
	}
}

// BlockChildren returns the child blocks of the given block up to a given
// highest slot.
//
// ex:
//       /- C - E
// A - B - D - F
//       \- G
// Input: B. Output: [C, D, G]
//
// Spec pseudocode definition:
//	get_children(store: Store, block: BeaconBlock) -> List[BeaconBlock]
//		returns the child blocks of the given block.
func (c *ChainService) BlockChildren(ctx context.Context, block *pb.BeaconBlock, highestSlot uint64) ([]*pb.BeaconBlock, error) {
	blockRoot, err := hashutil.HashBeaconBlock(block)
	if err != nil {
		return nil, err
	}
	var children []*pb.BeaconBlock
	startSlot := block.Slot + 1
	for i := startSlot; i <= highestSlot; i++ {
		kids, err := c.beaconDB.BlocksBySlot(ctx, i)
		if err != nil {
			return nil, fmt.Errorf("could not get block by slot: %v", err)
		}
		children = append(children, kids...)
	}

	filteredChildren := []*pb.BeaconBlock{}
	for _, kid := range children {
<<<<<<< HEAD
		parentRoot := bytesutil.ToBytes32(kid.ParentRoot)
=======
		parentRoot := bytesutil.ToBytes32(kid.ParentRootHash32)
>>>>>>> fbac09c1
		if blockRoot == parentRoot {
			filteredChildren = append(filteredChildren, kid)
		}
	}
	return filteredChildren, nil
}

// isDescendant checks if the new head block is a descendant block of the current head.
func (c *ChainService) isDescendant(currentHead *pb.BeaconBlock, newHead *pb.BeaconBlock) (bool, error) {
	currentHeadRoot, err := hashutil.HashBeaconBlock(currentHead)
	if err != nil {
		return false, nil
	}
	for newHead.Slot > currentHead.Slot {
		if bytesutil.ToBytes32(newHead.ParentRoot) == currentHeadRoot {
			return true, nil
		}
		newHead, err = c.beaconDB.Block(bytesutil.ToBytes32(newHead.ParentRoot))
		if err != nil {
			return false, err
		}
		if newHead == nil {
			return false, nil
		}
	}
	return false, nil
}

// AttestationTargets retrieves the list of attestation targets since last finalized epoch,
// each attestation target consists of validator index and its attestation target (i.e. the block
// which the validator attested to)
func (c *ChainService) AttestationTargets(state *pb.BeaconState) (map[uint64]*pb.AttestationTarget, error) {
<<<<<<< HEAD
	indices := helpers.ActiveValidatorIndices(state, helpers.CurrentEpoch(state))
=======
	indices := helpers.ActiveValidatorIndices(state.ValidatorRegistry, helpers.CurrentEpoch(state))
>>>>>>> fbac09c1
	attestationTargets := make(map[uint64]*pb.AttestationTarget)
	for i, index := range indices {
		target, err := c.attsService.LatestAttestationTarget(state, index)
		if err != nil {
			return nil, fmt.Errorf("could not retrieve attestation target: %v", err)
		}
		if target == nil {
			continue
		}
		attestationTargets[uint64(i)] = target
	}
	return attestationTargets, nil
}

// VoteCount determines the number of votes on a beacon block by counting the number
// of target blocks that have such beacon block as a common ancestor.
//
// Spec pseudocode definition:
//  def get_vote_count(block: BeaconBlock) -> int:
//        return sum(
//            get_effective_balance(start_state.validator_balances[validator_index]) // FORK_CHOICE_BALANCE_INCREMENT
//            for validator_index, target in attestation_targets
//            if get_ancestor(store, target, block.slot) == block
//        )
func VoteCount(block *pb.BeaconBlock, state *pb.BeaconState, targets map[uint64]*pb.AttestationTarget, beaconDB *db.BeaconDB) (int, error) {
	balances := 0
	var ancestorRoot []byte
	var err error

	blockRoot, err := hashutil.HashBeaconBlock(block)
	if err != nil {
		return 0, err
	}

	for validatorIndex, target := range targets {
		ancestorRoot, err = cachedAncestor(target, block.Slot, beaconDB)
		if err != nil {
			return 0, err
		}
		// This covers the following case, we start at B5, and want to process B6 and B7
		// B6 can be processed, B7 can not be processed because it's pointed to the
		// block older than current block 5.
		// B4 - B5 - B6
		//   \ - - - - - B7
		if ancestorRoot == nil {
			continue
		}

		if bytes.Equal(blockRoot[:], ancestorRoot) {
			balances += int(state.ValidatorRegistry[validatorIndex].EffectiveBalance)
		}
	}
	return balances, nil
}

// BlockAncestor obtains the ancestor at of a block at a certain slot.
//
// Spec pseudocode definition:
//  def get_ancestor(store: Store, block: BeaconBlock, slot: Slot) -> BeaconBlock:
//    """
//    Get the ancestor of ``block`` with slot number ``slot``; return ``None`` if not found.
//    """
//    if block.slot == slot:
//        return block
//    elif block.slot < slot:
//        return None
//    else:
//        return get_ancestor(store, store.get_parent(block), slot)
func BlockAncestor(targetBlock *pb.AttestationTarget, slot uint64, beaconDB *db.BeaconDB) ([]byte, error) {
	if targetBlock.Slot == slot {
		return targetBlock.BlockRoot[:], nil
	}
	if targetBlock.Slot < slot {
		return nil, nil
	}
	parentRoot := bytesutil.ToBytes32(targetBlock.ParentRoot)
	parent, err := beaconDB.Block(parentRoot)
	if err != nil {
		return nil, fmt.Errorf("could not get parent block: %v", err)
	}
	if parent == nil {
		return nil, fmt.Errorf("parent block does not exist: %v", err)
	}
	newTarget := &pb.AttestationTarget{
		Slot:       parent.Slot,
		BlockRoot:  parentRoot[:],
		ParentRoot: parent.ParentRoot,
	}
	return BlockAncestor(newTarget, slot, beaconDB)
}

// cachedAncestor retrieves the cached ancestor target from block ancestor cache,
// if it's not there it looks up the block tree get it and cache it.
func cachedAncestor(target *pb.AttestationTarget, height uint64, beaconDB *db.BeaconDB) ([]byte, error) {
	// check if the ancestor block of from a given block height was cached.
	cachedAncestorInfo, err := blkAncestorCache.AncestorBySlot(target.BlockRoot, height)
	if err != nil {
		return nil, nil
	}
	if cachedAncestorInfo != nil {
		return cachedAncestorInfo.Target.BlockRoot, nil
	}

	ancestorRoot, err := BlockAncestor(target, height, beaconDB)
	if err != nil {
		return nil, err
	}
	ancestor, err := beaconDB.Block(bytesutil.ToBytes32(ancestorRoot))
	if err != nil {
		return nil, err
	}
	if ancestor == nil {
		return nil, nil
	}
	ancestorTarget := &pb.AttestationTarget{
		Slot:       ancestor.Slot,
		BlockRoot:  ancestorRoot,
		ParentRoot: ancestor.ParentRoot,
	}
	if err := blkAncestorCache.AddBlockAncestor(&cache.AncestorInfo{
		Height: height,
		Hash:   target.BlockRoot,
		Target: ancestorTarget,
	}); err != nil {
		return nil, err
	}
	return ancestorRoot, nil
}<|MERGE_RESOLUTION|>--- conflicted
+++ resolved
@@ -334,11 +334,7 @@
 
 	filteredChildren := []*pb.BeaconBlock{}
 	for _, kid := range children {
-<<<<<<< HEAD
 		parentRoot := bytesutil.ToBytes32(kid.ParentRoot)
-=======
-		parentRoot := bytesutil.ToBytes32(kid.ParentRootHash32)
->>>>>>> fbac09c1
 		if blockRoot == parentRoot {
 			filteredChildren = append(filteredChildren, kid)
 		}
@@ -371,11 +367,7 @@
 // each attestation target consists of validator index and its attestation target (i.e. the block
 // which the validator attested to)
 func (c *ChainService) AttestationTargets(state *pb.BeaconState) (map[uint64]*pb.AttestationTarget, error) {
-<<<<<<< HEAD
 	indices := helpers.ActiveValidatorIndices(state, helpers.CurrentEpoch(state))
-=======
-	indices := helpers.ActiveValidatorIndices(state.ValidatorRegistry, helpers.CurrentEpoch(state))
->>>>>>> fbac09c1
 	attestationTargets := make(map[uint64]*pb.AttestationTarget)
 	for i, index := range indices {
 		target, err := c.attsService.LatestAttestationTarget(state, index)
